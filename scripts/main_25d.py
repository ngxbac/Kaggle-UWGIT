--- conflicted
+++ resolved
@@ -37,13 +37,10 @@
     parser.add_argument('--loss_weights', type=str, default='1,0,0')
     parser.add_argument('--pretrained_checkpoint', type=str, default='')
     parser.add_argument('--multilabel', type=utils.bool_flag, default=False)
-<<<<<<< HEAD
     parser.add_argument('--use_ema', type=utils.bool_flag, default=False)
     parser.add_argument('--ema_decay', default=0.993, type=float)
-=======
     parser.add_argument('--pretrained', type=utils.bool_flag, default=True)
     parser.add_argument('--dataset', default="uw-gi", type=str)
->>>>>>> 23e2620f
 
     # Training/Optimization parameters
     parser.add_argument('--use_fp16', type=utils.bool_flag, default=True, help="""Whether or not
@@ -261,14 +258,10 @@
         model = nn.parallel.DistributedDataParallel(
             model, device_ids=[args.gpu], find_unused_parameters=True)
 
-<<<<<<< HEAD
-    return model, model_ema
-=======
     if os.path.isfile(args.pretrained_checkpoint):
         model = load_pretrained_checkpoint(model, args.pretrained_checkpoint)
 
-    return model
->>>>>>> 23e2620f
+    return model, model_ema
 
 
 def train(args):
@@ -354,16 +347,11 @@
 
 
         # ============ validate one epoch ... ============
-<<<<<<< HEAD
-        valid_stats = train_one_epoch(model, None, criterion,
-                                      valid_loader, optimizer, scheduler, epoch, fp16_scaler, False, args)
-=======
         if valid_loader is not None:
             valid_stats = train_one_epoch(model, criterion,
                                           valid_loader, optimizer, scheduler, epoch, fp16_scaler, False, args)
         else:
             valid_stats = train_stats
->>>>>>> 23e2620f
 
         if model_ema is not None:
             timm.utils.distribute_bn(
