--- conflicted
+++ resolved
@@ -15,25 +15,15 @@
 
 
 for model_name in FPN ; do
-<<<<<<< HEAD
     for fold in 0 ; do
         make    fold=${fold} \
                 csv='csv/Unet_keep_0.5.csv' \
-                prefix='05_1cycle' \
+                prefix='05_1cycle_aux' \
                 log_prefix='logs_clean_v0' \
                 loss_weights='1,1,1' \
                 scheduler='onecycle' \
                 backbone='timm-efficientnet-b5' \
-                epochs=50 \
-=======
-    for fold in 0 1 2 3 4 ; do
-        make    fold=${fold} \
-                prefix='rnd_roi_fp32_aux_fix' \
-                loss_weights='1,1,1' \
-                scheduler='cosine' \
-                backbone='timm-efficientnet-b5' \
-                epochs=30 \
->>>>>>> 51cd13f2
+                epochs=20 \
                 input_size='512,512' \
                 num_classes=4 \
                 batch_size=16 \
