--- conflicted
+++ resolved
@@ -37,11 +37,7 @@
 from monai.metrics import DiceMetric, HausdorffDistanceMetric
 from monai.utils.enums import MetricReduction
 from monai.transforms import AsDiscrete, Activations, Compose, EnsureType
-<<<<<<< HEAD
-from monai.networks.nets import DynUNet, SegResNet, UNETR, BasicUNet
-=======
 from monai.networks.nets import DynUNet, SegResNet, UNETR, VNet, UNet, RegUNet, SwinUNETR
->>>>>>> 5c045448
 from monai.data import decollate_batch
 
 # from models.swin_unetr import SwinUNETR
@@ -239,12 +235,6 @@
             out_channels=args.out_channels,
             dropout_prob=0.2,
         )
-<<<<<<< HEAD
-    elif args.model_name == 'basicunet':
-        model = BasicUNet(
-            in_channels=args.in_channels,
-            out_channels=args.out_channels
-=======
     elif args.model_name == 'swinunet':
         model = SwinUNETR(
             img_size=(args.roi_x, args.roi_y, args.roi_z),
@@ -313,7 +303,6 @@
             in_channels=args.in_channels,
             n_classes=args.out_channels,
             base_n_filter=8
->>>>>>> 5c045448
         )
     else:
         raise ValueError('Unsupported model ' + str(args.model_name))
