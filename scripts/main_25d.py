import argparse
import os
import sys
import datetime
import time
import math
import json
from pathlib import Path

import torch
import torch.nn as nn
import torch.backends.cudnn as cudnn
import numpy as np
import cv2
from utils import dino as utils
import timm
from datasets.uw_gi import UWGI, get_transform
from datasets.abdomen import Abdomen
import segmentation_models_pytorch as smp
from criterions.segmentation import criterion_2d, dice_coef, iou_coef, ComboLoss
from models.vnet import model as vmodel
from schedulers import OneCycleLRWithWarmup
# from models.TransUNet.networks.vit_seg_modeling import VisionTransformer as ViT_seg
# from models.TransUNet.networks.vit_seg_modeling import CONFIGS as CONFIGS_ViT_seg


def get_args_parser():
    parser = argparse.ArgumentParser(
        'Train model 2.5D', add_help=False)

    # * Model
    # dataset parameters
    parser.add_argument('--csv', default='train_valid.csv')
    parser.add_argument('--data_dir', default='data/uw-gi-25d/')
    parser.add_argument('--input_size', default="512,512", type=str)
    parser.add_argument('--fold', default=0, type=int)
    parser.add_argument('--num_classes', default=4, type=int)
    parser.add_argument('--model_name', default='FPN', type=str)
    parser.add_argument('--backbone', default='timm-efficientnet-b5', type=str)
    parser.add_argument('--loss_weights', type=str, default='1,0,0')
    parser.add_argument('--pretrained_checkpoint', type=str, default='')
    parser.add_argument('--multilabel', type=utils.bool_flag, default=False)
    parser.add_argument('--use_ema', type=utils.bool_flag, default=False)
    parser.add_argument('--ema_decay', default=0.997, type=float)
    parser.add_argument('--pretrained', type=utils.bool_flag, default=True)
    parser.add_argument('--dataset', default="uw-gi", type=str)
    parser.add_argument('--vit_patches_size', default=16, type=int)

    # Training/Optimization parameters
    parser.add_argument('--use_fp16', type=utils.bool_flag, default=True, help="""Whether or not
        to use half precision for training. Improves training time and memory requirements,
        but can provoke instability and slight decay of performance. We recommend disabling
        mixed precision if the loss is unstable, if reducing the patch size or if training with bigger ViTs.""")
    parser.add_argument('--weight_decay', type=float, default=1e-4, help="""Initial value of the
        weight decay.""")
    parser.add_argument('--batch_size_per_gpu', default=128, type=int,
                        help='Per-GPU batch-size : number of distinct images loaded on one GPU.')
    parser.add_argument('--epochs', default=20, type=int,
                        help='Number of epochs of training.')
    parser.add_argument("--lr", default=2e-3, type=float, help="""Learning rate at the end of
        linear warmup (highest LR used during training). The learning rate is linearly scaled
        with the batch size, and specified here for a reference batch size of 256.""")
    parser.add_argument('--scheduler', default='cosine', type=str)

    # Misc
    parser.add_argument('--output_dir', default=".", type=str,
                        help='Path to save logs and checkpoints.')
    parser.add_argument('--saveckp_freq', default=5, type=int,
                        help='Save checkpoint every x epochs.')
    parser.add_argument('--seed', default=216, type=int, help='Random seed.')
    parser.add_argument('--num_workers', default=4, type=int,
                        help='Number of data loading workers per GPU.')
    parser.add_argument("--dist_url", default="env://", type=str, help="""url used to set up
        distributed training; see https://pytorch.org/docs/stable/distributed.html""")
    parser.add_argument("--local_rank", default=0, type=int,
                        help="Please ignore and do not set this argument.")
    parser.add_argument('--pred', type=utils.bool_flag, default=False)
    parser.add_argument('--pseudo', type=utils.bool_flag, default=False)
    parser.add_argument('--resume', type=str, default='')
    return parser


class Criterion(nn.Module):
    def __init__(
        self,
        args
    ):
        super().__init__()
        loss_weights = args.loss_weights
        loss_weights = [int(x) for x in loss_weights.split(",")]
        self.seg_loss = ComboLoss(
            args.multilabel,
            loss_weights[0],
            loss_weights[1],
            loss_weights[2]
        )

        self.aux_loss = nn.BCEWithLogitsLoss()

    def forward(self, logits, targets):
        masks, auxs = logits
        gt_masks, gt_auxs = targets
        # print(np.unique(gt_auxs.detach().cpu().numpy(), return_counts=True))
        seg_loss = self.seg_loss(masks, gt_masks)
        aux_loss = self.aux_loss(auxs, gt_auxs)
        return (seg_loss + aux_loss) / 2


class Metric:
    def __init__(self, multilabel=True):
        self.multilabel = multilabel

    def multilabel_metric(self, logits, targets):
        preds = logits.sigmoid()
        val_dice = dice_coef(targets, preds)

        metric_dict = {
            'dice': val_dice,
        }

        return metric_dict

    def measure_dice(self, y_pred, y_true, dim=(1,2), epsilon=1e-8):
        inter = (y_true*y_pred).sum(dim=dim)
        den = y_true.sum(dim=dim) + y_pred.sum(dim=dim)
        dice = ((2*inter+epsilon)/(den+epsilon)).mean()
        return dice

    def multiclass_metric(self, logits, targets):
        # logits: B x C x H x W
        # targets: B x H x W
        num_classes = logits.shape[1]
        preds = logits.argmax(dim=1)  # B x H x W

        all_dices = []
        for i in range(1, num_classes):
            pred_cls = preds == i
            target_cls = targets == i
            dice_cls = self.measure_dice(pred_cls, target_cls)
            all_dices.append(dice_cls.item())

        metric_dict = {
            'dice': np.mean(all_dices)
        }

        return metric_dict

    def __call__(self, logits, targets):
        masks, auxs = logits
        gt_masks, gt_auxs = targets

        if self.multilabel:
            ret = self.multilabel_metric(masks, gt_masks)
        else:
            ret = self.multiclass_metric(masks, gt_masks)

        f1_score = utils.f1_score(
            auxs.sigmoid() > 0.5,
            gt_auxs
        )
        ret['f1'] = f1_score
        return ret


def get_abdomen_dataset(args):
    image_sizes = [int(x) for x in args.input_size.split(",")]
    train_transform = get_transform('train', image_sizes)
    data_dirs = args.data_dir
    data_dirs = data_dirs.split(",")

    train_dataset = [Abdomen(
        data_dir=data_dir,
        transforms=train_transform
    ) for data_dir in data_dirs]

    train_dataset = torch.utils.data.ConcatDataset(train_dataset)

    train_sampler = torch.utils.data.DistributedSampler(
        train_dataset, shuffle=True)
    train_data_loader = torch.utils.data.DataLoader(
        train_dataset,
        sampler=train_sampler,
        batch_size=args.batch_size_per_gpu,
        num_workers=args.num_workers,
        pin_memory=True,
        drop_last=True,
    )
    print(f"Train data loaded: there are {len(train_dataset)} images.")
    return train_data_loader


def get_uw_gi_dataset(args, name='train'):
    image_sizes = [int(x) for x in args.input_size.split(",")]
    train_transform = get_transform('train', image_sizes)
    valid_transform = get_transform('valid', image_sizes)

    if name == 'train':
        train_dataset = UWGI(
            csv=args.csv,
            data_dir=args.data_dir,
            is_train=True,
            multilabel=args.multilabel,
            fold=args.fold,
            transforms=train_transform,
            infer_pseudo=args.pseudo
        )

        train_sampler = torch.utils.data.DistributedSampler(
            train_dataset, shuffle=True)
        train_data_loader = torch.utils.data.DataLoader(
            train_dataset,
            sampler=train_sampler,
            batch_size=args.batch_size_per_gpu,
            num_workers=args.num_workers,
            pin_memory=True,
            drop_last=True,
        )
        print(f"Train data loaded: there are {len(train_dataset)} images.")
        return train_data_loader

    elif name == 'valid':
        valid_dataset = UWGI(
            csv=args.csv,
            data_dir=args.data_dir,
            is_train=False,
            multilabel=args.multilabel,
            fold=args.fold,
            transforms=valid_transform,
            infer_pseudo=args.pseudo
        )

        valid_sampler = None if (args.pred or args.pseudo) else torch.utils.data.DistributedSampler(
            valid_dataset, shuffle=False)
        valid_data_loader = torch.utils.data.DataLoader(
            valid_dataset,
            sampler=valid_sampler,
            batch_size=args.batch_size_per_gpu,
            num_workers=args.num_workers,
            pin_memory=True,
            drop_last=False,
        )
        print(f"Valid data loaded: there are {len(valid_dataset)} images.")
        return valid_data_loader
    else:
        raise ("There is no dataset: ", name)


def get_dataset(args, name='train'):
    if args.dataset == 'uw-gi':
        return get_uw_gi_dataset(args, name)
    elif args.dataset == 'abdomen':
        return get_abdomen_dataset(args)


def load_pretrained_checkpoint(model, path):
    current_state_dict = model.state_dict()
    checkpoint = torch.load(path, map_location='cpu')['model']
    for k in current_state_dict.keys():
        if current_state_dict[k].shape == checkpoint[k].shape:
            current_state_dict[k] = checkpoint[k]
        else:
            print(f"{k} is not matched")

    model.load_state_dict(current_state_dict)
    print(f'[+] Loaded checkpoint: {path}')
    return model


def get_model(args, distributed=True):

    if args.model_name == 'segformer':
        from transformers import SegformerForSemanticSegmentation
        model = SegformerForSemanticSegmentation.from_pretrained(
            f"nvidia/mit-{args.backbone}",
            num_labels=args.num_classes
        )
    else:
        aux_params=dict(
            pooling='avg',             # one of 'avg', 'max'
            dropout=0.5,               # dropout ratio, default is None
            activation=None,      # activation function, default is None
            classes=1,                 # define number of output labels
        )
        model = smp.__dict__[args.model_name](
            encoder_name=args.backbone,
            encoder_weights='noisy-student' if 'efficientnet' in args.backbone else 'imagenet',
            classes=args.num_classes,
            in_channels=3,
            aux_params=aux_params
        )


    # image_sizes = [int(x) for x in args.input_size.split(",")]
    # config_vit = CONFIGS_ViT_seg[args.model_name]
    # config_vit.n_classes = args.num_classes
    # config_vit.n_skip = 3
    # if args.model_name.find('R50') != -1:
    #     config_vit.patches.grid = (int(image_sizes[0]/ args.vit_patches_size), int(image_sizes[0] / args.vit_patches_size))
    # model = ViT_seg(config_vit, img_size=image_sizes[0], num_classes=config_vit.n_classes).cuda()
    # model.load_from(weights=np.load(config_vit.pretrained_path))

    # move networks to gpu
    model = model.cuda()
    if args.use_ema:
        model_ema = timm.utils.ModelEmaV2(model, decay=args.ema_decay)
    else:
        model_ema = None

    # synchronize batch norms (if any)
    if distributed:
        if utils.has_batchnorms(model):
            model = nn.SyncBatchNorm.convert_sync_batchnorm(model)

        model = nn.parallel.DistributedDataParallel(
            model, device_ids=[args.gpu], find_unused_parameters=True)
    else:
        model = nn.DataParallel(model)

    if os.path.isfile(args.pretrained_checkpoint):
        model = load_pretrained_checkpoint(model, args.pretrained_checkpoint)

    return model, model_ema


def train(args):
    utils.init_distributed_mode(args)
    utils.fix_random_seeds(args.seed)
    print("git:\n  {}\n".format(utils.get_sha()))
    print("\n".join("%s: %s" % (k, str(v))
          for k, v in sorted(dict(vars(args)).items())))
    cudnn.benchmark = True

    # ============ preparing data ... ============
    train_loader = get_dataset(args, name='train')
    if args.dataset == 'uw-gi':
        valid_loader = get_dataset(args, name='valid')
    else:
        valid_loader = None

    # ============ building Clusformer ... ============
    model, model_ema = get_model(args)

    # ============ preparing loss ... ============
    # loss_weights = args.loss_weights
    # loss_weights = [int(x) for x in loss_weights.split(",")]
    criterion = Criterion(
        # args.multilabel,
        # loss_weights[0],
        # loss_weights[1],
        # loss_weights[2]
        args
    )

    # ============ preparing optimizer ... ============
    optimizer = torch.optim.AdamW(model.parameters(), lr=args.lr,
                                  weight_decay=args.weight_decay)

    total_steps = args.epochs * len(train_loader)
    if args.scheduler == 'cosine':
        scheduler = torch.optim.lr_scheduler.CosineAnnealingLR(
            optimizer, T_max=total_steps, eta_min=0)
    elif args.scheduler == 'onecycle':
        scheduler = OneCycleLRWithWarmup(
            optimizer=optimizer,
            num_steps=total_steps,
            lr_range=(args.lr, args.lr / 10),
            warmup_fraction=0.1,
            init_lr=args.lr / 10
        )
    else:
        scheduler = torch.optim.lr_scheduler.ReduceLROnPlateau(
            optimizer, mode='max', patience=2, factor=0.1
        )

    # for mixed precision training
    fp16_scaler = None
    if args.use_fp16:
        fp16_scaler = torch.cuda.amp.GradScaler()

    print(f"Loss, optimizer and schedulers ready.")

    # ============ optionally resume training ... ============
    to_restore = {"epoch": 0, 'best_score': -np.inf}
    is_save_best = False
    if os.path.isfile(args.resume):
        utils.restart_from_checkpoint(
            #os.path.join(args.output_dir, "checkpoint.pth"),
            args.resume,
            model=model,
    	    run_variables=to_restore,
            optimizer=optimizer,
            fp16_scaler=fp16_scaler,
            scheduler=scheduler,
            criterion=criterion
        )


    start_epoch = to_restore["epoch"]
    best_score = to_restore['best_score']

    # valid_stats = valid_one_epoch(model, criterion, valid_loader, optimizer, scheduler, 0, fp16_scaler, False, args)

    start_time = time.time()
    print("Starting eyestate training !")
    for epoch in range(start_epoch, args.epochs):
        train_loader.sampler.set_epoch(epoch)

        # ============ training one epoch ... ============
        train_stats = train_one_epoch(model, model_ema, criterion,
                                      train_loader, optimizer, scheduler, epoch, fp16_scaler, True, args)

        # Distributed bn
        timm.utils.distribute_bn(
            model, torch.distributed.get_world_size(), True)


        # ============ validate one epoch ... ============
        if valid_loader is not None:
            valid_stats = train_one_epoch(model, None, criterion,
                                          valid_loader, optimizer, scheduler, epoch, fp16_scaler, False, args)
        else:
            valid_stats = train_stats

        if model_ema is not None:
            timm.utils.distribute_bn(
                model_ema, torch.distributed.get_world_size(), True)
            ema_valid_stats = train_one_epoch(model_ema.module, None, criterion,
                                  valid_loader, optimizer, scheduler, epoch, fp16_scaler, False, args)

            current_score = max(valid_stats['dice'], ema_valid_stats['dice'])
        else:
            current_score = valid_stats['dice']

        # if scheduler.__class__.__name__ == 'ReduceLROnPlateau':
        #     scheduler.step(current_score)
        # else:
        #     scheduler.step()

        if current_score > best_score:
            best_score = current_score
            is_save_best = True
        else:
            is_save_best = False

        valid_stats['best_score'] = best_score

        # ============ writing logs ... ============
        save_dict = {
            'model': model.state_dict(),
            # 'ema': model_ema.state_dict(),
            'optimizer': optimizer.state_dict(),
            'scheduler': scheduler.state_dict(),
            'epoch': epoch + 1,
            'args': args,
            'criterion': criterion.state_dict(),
            'best_score': best_score
        }

        if model_ema is not None:
            save_dict['ema'] = model_ema.state_dict()

        if fp16_scaler is not None:
            save_dict['fp16_scaler'] = fp16_scaler.state_dict()
        utils.save_on_master(save_dict, os.path.join(
            args.output_dir, 'checkpoint.pth'))
        if is_save_best:
            utils.save_on_master(save_dict, os.path.join(
                args.output_dir, 'best.pth'))
        if args.saveckp_freq and epoch % args.saveckp_freq == 0:
            utils.save_on_master(save_dict, os.path.join(
                args.output_dir, f'checkpoint{epoch:04}.pth'))
        log_train_stats = {**{f'train_{k}': v for k, v in train_stats.items()},
                           'epoch': epoch}
        log_valid_stats = {**{f'valid_{k}': v for k, v in valid_stats.items()},
                           'epoch': epoch}
        if utils.is_main_process():
            with (Path(args.output_dir) / "log.txt").open("a") as f:
                f.write(json.dumps(log_train_stats) + "\n")
                f.write(json.dumps(log_valid_stats) + "\n")

    total_time = time.time() - start_time
    total_time_str = str(datetime.timedelta(seconds=int(total_time)))
    print('Training time {}'.format(total_time_str))


def train_one_epoch(
        model,
        model_ema,
        criterion,
        data_loader,
        optimizer,
        scheduler,
        epoch,
        fp16_scaler,
        is_train,
        args):

    metric_fn = Metric(multilabel=args.multilabel)
    if is_train:
        model.train()
        prefix = 'TRAIN'
    else:
        model.eval()
        prefix = 'VALID'
    metric_logger = utils.MetricLogger(delimiter="  ")
    header = 'Epoch: [{}/{}]'.format(epoch, args.epochs)
    for batch in metric_logger.log_every(data_loader, 50, header):
        # move images to gpu
        images = batch['image'].cuda(non_blocking=True)
        targets = [
            batch['target'].cuda(non_blocking=True),
            batch['empty'].cuda(non_blocking=True)
        ]

        with torch.cuda.amp.autocast(fp16_scaler is not None):
            if not is_train:
                with torch.no_grad():
                    logits = model(images)
            else:
                logits = model(images)

            if args.model_name == 'segformer':
                logits = logits.logits
                logits = nn.functional.interpolate(
                    logits, size=targets.shape[-2:], mode="bilinear", align_corners=False
                )

            loss = criterion(logits, targets)
            metric_dict = metric_fn(logits, targets)

        if not math.isfinite(loss.item()):
            print("Loss is {}, stopping training".format(loss.item()), force=True)
            sys.exit(1)

        if is_train:
            # student update
            optimizer.zero_grad()
            param_norms = None
            if fp16_scaler is None:
                loss.backward()
                optimizer.step()
            else:
                fp16_scaler.scale(loss).backward()
                fp16_scaler.step(optimizer)
                fp16_scaler.update()

            if model_ema is not None:
                model_ema.update(model)

            scheduler.step()

        # logging
        torch.cuda.synchronize()
        metric_logger.update(loss=loss.item())
        # metric_logger.update(dice=metric_dict['dice'])
        for k, v in metric_dict.items():
            metric_logger.update(**{k: v})
        metric_logger.update(lr=optimizer.param_groups[0]["lr"])
        metric_logger.update(wd=optimizer.param_groups[0]["weight_decay"])
    # gather the stats from all processes
    metric_logger.synchronize_between_processes()
    print(f"[{prefix}] Averaged stats:", metric_logger)
    return {k: meter.global_avg for k, meter in metric_logger.meters.items()}


def predict(args):
    print("git:\n  {}\n".format(utils.get_sha()))
    print("\n".join("%s: %s" % (k, str(v))
          for k, v in sorted(dict(vars(args)).items())))
    cudnn.benchmark = True

    # ============ preparing data ... ============
    if args.dataset == 'uw-gi':
        valid_loader = get_dataset(args, name='valid')
    else:
        return

    # ============ building Clusformer ... ============
    model, model_ema = get_model(args, False)
    model = model.eval()

    if os.path.isfile(args.resume):
        utils.restart_from_checkpoint(
            args.resume,
            model=model,
        )

    all_preds = []
    all_auxs = []

    from tqdm import tqdm
    for batch in tqdm(valid_loader, total=len(valid_loader)):
        # move images to gpu
        images = batch['image'].cuda(non_blocking=True)
        targets = batch['target'].cuda(non_blocking=True)

        with torch.no_grad():
<<<<<<< HEAD
            logits = model(images)
            logits = logits.argmax(1)
=======
            logits, auxs = model(images)
>>>>>>> 51cd13f2
        all_preds.append(logits.detach().cpu())
        all_auxs.append(auxs.detach().cpu())

    all_preds = np.concatenate(all_preds, axis=0)
<<<<<<< HEAD
    save_dir = "/".join(args.resume.split("/")[:-1])
    print(save_dir)
    np.save(f"{save_dir}/preds.npy", all_preds)


def predict_pseudo(args):
    print("git:\n  {}\n".format(utils.get_sha()))
    print("\n".join("%s: %s" % (k, str(v))
          for k, v in sorted(dict(vars(args)).items())))
    cudnn.benchmark = True

    # ============ preparing data ... ============
    if args.dataset == 'uw-gi':
        valid_loader = get_dataset(args, name='valid')
    else:
        return

    # ============ building Clusformer ... ============

    models = []
    for fold in range(5):
        model, model_ema = get_model(args, False)
        model = model.eval()

        resume_path = args.resume.format(fold)
        if os.path.isfile(resume_path):
            utils.restart_from_checkpoint(
                resume_path,
                model=model,
            )

        models.append(model)

    all_preds = []

    from tqdm import tqdm

    save_dir = "data/uw-gi-25d-pseudo/"
    for batch in tqdm(valid_loader, total=len(valid_loader)):
        images = batch['image'].cuda(non_blocking=True)
        hs, ws = batch['h'], batch['w']
        cases, days, slices = batch['case_id'], batch['day'], batch['slice']

        with torch.no_grad():
            logits = 0
            for model in models:
                logits += model(images)
            logits = logits / len(models)
            logits = logits.argmax(1)

        batch_size = images.shape[0]
        for i in range(batch_size):
            h, w = hs[i].item(), ws[i].item()
            pred = logits[i].detach().cpu().numpy()  # 512 x 512
            pred = cv2.resize(pred.astype(np.uint8), (w, h), interpolation=cv2.INTER_NEAREST)
            case, day, slice = cases[i], days[i], slices[i]
            save_dir_ = f"{save_dir}/{case}/{day}"
            os.makedirs(save_dir_, exist_ok=True)
            slice = slice.replace('image', 'mask')
            save_file = f"{save_dir_}/{slice}"
            np.save(save_file, pred)
=======
    all_auxs = np.concatenate(all_auxs, axis=0)

    save_dir = "/".join(args.resume.split("/")[:-1])
    print(f"Save to: {save_dir}")
    np.save(f"{save_dir}/preds.npy", all_preds)
    np.save(f"{save_dir}/auxs.npy", all_auxs)
>>>>>>> 51cd13f2


if __name__ == '__main__':
    parser = argparse.ArgumentParser('Train 2.5D', parents=[get_args_parser()])
    args = parser.parse_args()
    Path(args.output_dir).mkdir(parents=True, exist_ok=True)
    if args.pred:
        predict(args)
    elif args.pseudo:
        predict_pseudo(args)
    else:
        train(args)<|MERGE_RESOLUTION|>--- conflicted
+++ resolved
@@ -595,20 +595,17 @@
         targets = batch['target'].cuda(non_blocking=True)
 
         with torch.no_grad():
-<<<<<<< HEAD
-            logits = model(images)
+            logits, auxs = model(images)
             logits = logits.argmax(1)
-=======
-            logits, auxs = model(images)
->>>>>>> 51cd13f2
         all_preds.append(logits.detach().cpu())
         all_auxs.append(auxs.detach().cpu())
 
     all_preds = np.concatenate(all_preds, axis=0)
-<<<<<<< HEAD
+    all_auxs = np.concatenate(all_auxs, axis=0)
     save_dir = "/".join(args.resume.split("/")[:-1])
     print(save_dir)
     np.save(f"{save_dir}/preds.npy", all_preds)
+    np.save(f"{save_dir}/auxs.npy", all_preds)
 
 
 def predict_pseudo(args):
@@ -667,14 +664,6 @@
             slice = slice.replace('image', 'mask')
             save_file = f"{save_dir_}/{slice}"
             np.save(save_file, pred)
-=======
-    all_auxs = np.concatenate(all_auxs, axis=0)
-
-    save_dir = "/".join(args.resume.split("/")[:-1])
-    print(f"Save to: {save_dir}")
-    np.save(f"{save_dir}/preds.npy", all_preds)
-    np.save(f"{save_dir}/auxs.npy", all_auxs)
->>>>>>> 51cd13f2
 
 
 if __name__ == '__main__':
